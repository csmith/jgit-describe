package org.mdonoughe;

import org.apache.tools.ant.BuildException;
import org.apache.tools.ant.Task;
import org.eclipse.jgit.lib.ObjectId;
import org.eclipse.jgit.lib.Ref;
import org.eclipse.jgit.lib.Repository;
import org.eclipse.jgit.lib.RepositoryBuilder;
import org.eclipse.jgit.revwalk.FollowFilter;
import org.eclipse.jgit.revwalk.RevCommit;
import org.eclipse.jgit.revwalk.RevTag;
import org.eclipse.jgit.revwalk.RevWalk;

import java.io.BufferedReader;
import java.io.File;
import java.io.FileReader;
import java.io.IOException;
import java.util.HashMap;
import java.util.HashSet;
import java.util.LinkedList;
import java.util.List;
import java.util.Map;
import java.util.Queue;
import java.util.Set;
import java.util.regex.Pattern;

/**
 * Ant task to emulate git-describe using jgit.
 */
public class JGitDescribeTask extends Task {

    /** Path to .git Directory. */
    private File dir;

    /** Length of sha1 to use in output. */
    private int shalength;

    /** What reference to use as a starting point for the walk. */
    private String ref;

    /** What property to store the output in. */
    private String property;

    /** Check specifically for the last commit in this subdir. */
    private String subdir;

    /**
     * Take a file, and parse its contents into a String.
     *
     * @param file File to read.
     * @return String content of file.
     */
    private String fileAsString(final File file) throws IOException {
        final StringBuffer fileData = new StringBuffer(1000);
        final BufferedReader reader = new BufferedReader(new FileReader(file));
        char[] buf = new char[1024];
        int numRead = 0;
        while ((numRead = reader.read(buf)) != -1 ) {
            fileData.append(buf, 0, numRead);
        }
        reader.close();
        return fileData.toString();
    }

    /**
     * Take a file, and try and resolve it as a .git directory.
     *
     * @param file File to parse
     * @return File possibly pointing to a .git directory.
     *         If the given file is already a directory, it will be returned,
     *         If it is a file, it will be attempted to be parsed as .git-file
     *         to find a directory. This is done recursively until a valid
     *         directory is found, or a file can't be parsed. (In which case
     *         the last successful directory will be returned, or the file given).
     *         Ultimately, a File object will be returned, that will either be what
     *         was passed into us, or a directory that may or may not be a real .git
     */
    public File getGitDir(final File file) {
        if (!file.isDirectory()) {
            try {
                final String content = fileAsString(file);
                final String[] bits = content.split(":", 2);
                if (bits.length > 1) {
                    final File res;
                    // Is this a relative path or an absolute path?
                    if (bits[1].trim().charAt(0) == '.') {
                        res = new File(file.getParent() + File.separatorChar + bits[1].trim());
                    } else {
                        res = new File(bits[1].trim());
                    }
                    return getGitDir(res);
                }
            } catch (final IOException ioe) {
               System.out.println("IOE: " + ioe.getMessage());
            }
        }
        return file;
    }

    /**
     * Set the .git directory
     *
     * @param path
     */
    public void setDir(final File path) {
        dir = path;
    }

    /**
     * Set the sha1 length
     *
     * @param length New value
     */
    public void setShalength(final int length) {
        shalength = length;
    }

    /**
     * Set the reference to use as a starting point for the walk.
     *
     * @param newRef New value
     */
    public void setRef(final String newRef) {
        ref = newRef;
    }

    /**
     * Set the property to store the output in
     *
     * @param oproperty New value
     */
    public void setProperty(final String oproperty) {
        property = oproperty;
    }

    /**
     * Set the subdir to look at
     *
     * @param newSubDir New value
     */
    public void setSubDir(final String newSubDir) {
        subdir = newSubDir;
    }

    /**
     * Create a new instance of JGitDescribeTask
     */
    public JGitDescribeTask() {
        dir = new File(".git");
        shalength = 7;
        ref = "HEAD";
    }

    /**
     * Get a Revision Walker instance set up with the correct tree filter.
     *
     * @param repository Repository that should be walked.
     * @return RevWalker instance with Tree Filter if required.
     * @throws BuildException If the given subdir is invalid.
     */
    public RevWalk getWalk(final Repository repository) throws BuildException {
        RevWalk walk = null;
        walk = new RevWalk(repository);

        if (subdir != null) {
            final String parent = dir.getParent() + File.separator;
            for (String sd : subdir.split(";")) {
                sd = sd.replaceFirst("^" + Pattern.quote(parent), "");
                if (!new File(parent + sd).exists()) {
                    throw new BuildException("'"+sd+"' does not appear to be a subdir of this repo.");
                }
                // jgit is stupid on windows....
                final String filterDir = (File.separatorChar == '\\') ? sd.replace('\\', '/') : sd;
                walk.setTreeFilter(FollowFilter.create(filterDir));
            }
        }

        return walk;
    }

    /**
     * Calculates the git description.
     *
     * @return A description of the git revision for the specified repository/folder.
     * @throws BuildException If something went wrong, in some fashion.
     */
    public String getDescription() throws BuildException {
        final File gitDir = getGitDir(dir);

        if (!gitDir.exists() || !gitDir.isDirectory() || !new File(gitDir, "config").exists()) {
            throw new BuildException("directory " + dir + " ("+gitDir.toString()+") does not appear to be a valid .git directory.");
        }

        Repository repository = null;
        try {
            RepositoryBuilder builder = new RepositoryBuilder();
            repository = builder.setGitDir(gitDir).build();
        } catch(IOException e) {
            throw new BuildException("Could not open repository", e);
        }

        RevWalk walk = null;
        RevCommit start = null;
        try {
            walk = getWalk(repository);
            start = walk.parseCommit(repository.resolve(ref));
            walk.markStart(start);
            if (subdir != null) {
                final RevCommit next = walk.next();
                if (next != null) {
                    walk = getWalk(repository);
                    start = walk.parseCommit(next);
                }
            }
        } catch (IOException e) {
            throw new BuildException("Could not find target", e);
        }

        final Map<ObjectId, RevTag> tags = new HashMap<ObjectId, RevTag>();

        for (Map.Entry<String, Ref> tag : repository.getTags().entrySet()) {
            try {
                final RevTag r = walk.parseTag(tag.getValue().getObjectId());
                final ObjectId taggedCommit = r.getObject().getId();
                // Has this commit already been seen with a different tag?
                if (tags.containsKey(taggedCommit)) {
                    final RevTag old = tags.get(taggedCommit);
                    final Long myTime = (r.getTaggerIdent() == null) ? 0 : r.getTaggerIdent().getWhen().getTime();
                    final Long oldTime = (old.getTaggerIdent() == null) ? 0 : old.getTaggerIdent().getWhen().getTime();
                    // Skip this commit if the old one is newer.
                    if (oldTime > myTime) {
                        continue;
                    }
                }
                tags.put(taggedCommit, r);
            } catch (IOException e) {
                // There's really no need to panic yet.
            }
        }

        // No tags found. Panic.
        if (tags.isEmpty()) {
            throw new BuildException("No tags found.");
        }

        final List<RevCommit> taggedParents = taggedParentCommits(walk, start, tags);
        RevCommit best = null;
        int bestDistance = 0;
        for (RevCommit commit : taggedParents) {
            int distance = distanceBetween(start, commit);
            if (best == null || (distance < bestDistance)) {
                best = commit;
                bestDistance = distance;
            }
        }

        final StringBuilder sb = new StringBuilder();
        if (best != null) {
            sb.append(tags.get(best.getId()).getTagName());
            if (bestDistance > 0) {
                sb.append("-");
                sb.append(bestDistance);
                sb.append("-g");
            }
        }
        if (bestDistance > 0) {
            sb.append(start.getId().abbreviate(shalength).name());
        }

        return sb.toString();
    }

    /** {@inheritDoc} */
    @Override
    public void execute() throws BuildException {
        if (property == null) {
            throw new BuildException("\"property\" attribute must be set!");
        }

        getProject().setProperty(property, getDescription());
    }

    /**
     * This does something. I think it gets every possible parent tag this
     * commit has, then later we look for which is closest and use that as
     * the tag to describe. Or something like that.
     *
     * @param walk
     * @param child
     * @param tagmap
     * @return
     * @throws BuildException
     */
    private List<RevCommit> taggedParentCommits(final RevWalk walk, final RevCommit child, final Map<ObjectId, RevTag> tagmap) throws BuildException {
        final Queue<RevCommit> q = new LinkedList<RevCommit>();
        q.add(child);
        final List<RevCommit> taggedcommits = new LinkedList<RevCommit>();
        final Set<ObjectId> seen = new HashSet<ObjectId>();

        while (q.size() > 0) {
            final RevCommit commit = q.remove();
            if (tagmap.containsKey(commit.getId())) {
                taggedcommits.add(commit);
                // don't consider commits that are farther away than this tag
                continue;
            }
            for (RevCommit p : commit.getParents()) {
                if (!seen.contains(p.getId())) {
                    seen.add(p.getId());
                    try {
                        q.add(walk.parseCommit(p.getId()));
                    } catch (IOException e) {
                        throw new BuildException("Parent not found", e);
                    }
                }
            }
        }
        return taggedcommits;
    }
<<<<<<< HEAD

    /**
     * Calculate the distance between 2 given commits, parent and child.
     *
     * @param child Commit to calculate distance to (The latest commit)
     * @param parent Commit to calculate distance from (The last tag)
     * @return Numeric value between the 2 commits.
     */
    private int distanceBetween(final RevCommit child, final RevCommit parent) {
        final Set<ObjectId> seen = new HashSet<ObjectId>();
        final Queue<RevCommit> q1 = new LinkedList<RevCommit>();
        final Queue<RevCommit> q2 = new LinkedList<RevCommit>();

        q1.add(child);
        int distance = 1;
        while ((q1.size() > 0) || (q2.size() > 0)) {
            if (q1.size() == 0) {
                distance++;
                q1.addAll(q2);
                q2.clear();
            }
            final RevCommit commit = q1.remove();
            if (commit.getParents() == null) {
                return 0;
            } else {
                for (RevCommit p : commit.getParents()) {
                    if (p.getId().equals(parent.getId())) {
                        return distance;
                    }
                    if (!seen.contains(p.getId())) {
                        q2.add(p);
                    }
=======
    
    private static int distanceBetween (RevCommit child, RevCommit parent) {
        int distance = 0;
        Set<RevCommit> seena = new HashSet<RevCommit>();
        Set<RevCommit> seenb = new HashSet<RevCommit>();
        Queue<RevCommit> q = new LinkedList<RevCommit>();
        q.add(child);
        while (q.size() > 0) {
            RevCommit commit = q.remove();
            if (seena.contains(commit)) {
                continue;
            }
            seena.add(commit);
            if (parent.equals(commit)) {
                // don't consider commits that are included in this commit
                Queue<RevCommit> pq = new LinkedList<RevCommit>();
                pq.add(commit);
                while (pq.size() > 0) {
                    for (RevCommit pp : pq.remove().getParents()) {
                        if (!seenb.contains(pp)) {
                            seenb.add(pp);
                            pq.add(pp);
                        }
                    }
                }
            	pq.add(commit);
                while (pq.size() > 0) {
                    for (RevCommit pp : pq.remove().getParents()) {
                        if (!seenb.contains(pp)) {
                        	seenb.add(pp);
                        	pq.add(pp);
                        }
                    }
                }
                // remove things we shouldn't have included
                for (RevCommit b : seenb) {
                    if (seena.contains(b)) {
                        distance--;
                    }
                }
                seena.addAll(seenb);
                continue;
            }
            for (RevCommit p : commit.getParents()) {
                if (!seena.contains(p)) {
                    q.add(p);
>>>>>>> 6044b6fa
                }
            }
            distance++;
        }
        return distance;
    }
}<|MERGE_RESOLUTION|>--- conflicted
+++ resolved
@@ -317,7 +317,6 @@
         }
         return taggedcommits;
     }
-<<<<<<< HEAD
 
     /**
      * Calculate the distance between 2 given commits, parent and child.
@@ -326,32 +325,6 @@
      * @param parent Commit to calculate distance from (The last tag)
      * @return Numeric value between the 2 commits.
      */
-    private int distanceBetween(final RevCommit child, final RevCommit parent) {
-        final Set<ObjectId> seen = new HashSet<ObjectId>();
-        final Queue<RevCommit> q1 = new LinkedList<RevCommit>();
-        final Queue<RevCommit> q2 = new LinkedList<RevCommit>();
-
-        q1.add(child);
-        int distance = 1;
-        while ((q1.size() > 0) || (q2.size() > 0)) {
-            if (q1.size() == 0) {
-                distance++;
-                q1.addAll(q2);
-                q2.clear();
-            }
-            final RevCommit commit = q1.remove();
-            if (commit.getParents() == null) {
-                return 0;
-            } else {
-                for (RevCommit p : commit.getParents()) {
-                    if (p.getId().equals(parent.getId())) {
-                        return distance;
-                    }
-                    if (!seen.contains(p.getId())) {
-                        q2.add(p);
-                    }
-=======
-    
     private static int distanceBetween (RevCommit child, RevCommit parent) {
         int distance = 0;
         Set<RevCommit> seena = new HashSet<RevCommit>();
@@ -397,7 +370,6 @@
             for (RevCommit p : commit.getParents()) {
                 if (!seena.contains(p)) {
                     q.add(p);
->>>>>>> 6044b6fa
                 }
             }
             distance++;
