--- conflicted
+++ resolved
@@ -154,21 +154,18 @@
             if (parent.equals(commit)) {
                 // don't consider commits that are included in this commit
                 Queue<RevCommit> pq = new LinkedList<RevCommit>();
-<<<<<<< HEAD
                 pq.add(commit);
                 while (pq.size() > 0) {
                     for (RevCommit pp : pq.remove().getParents()) {
                         if (!seenb.contains(pp)) {
                             seenb.add(pp);
                             pq.add(pp);
-=======
             	pq.add(commit);
                 while (pq.size() > 0) {
                     for (RevCommit pp : pq.remove().getParents()) {
                         if (!seenb.contains(pp)) {
                         	seenb.add(pp);
                         	pq.add(pp);
->>>>>>> 68ee60bc
                         }
                     }
                 }
